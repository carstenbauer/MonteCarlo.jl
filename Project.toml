--- conflicted
+++ resolved
@@ -23,15 +23,9 @@
 
 [compat]
 BinningAnalysis = "0.4"
-<<<<<<< HEAD
 JLD = "0.12"
-JLD2 = "0.2, 0.3"
+JLD2 = "0.2, 0.3, 0.4"
 LoopVectorization = "0.12"
-=======
-JLD = "0.9, 0.10, 0.11, 0.12"
-JLD2 = "0.2, 0.3, 0.4"
-LoopVectorization = "0.8, 0.9, 0.10, 0.11, 0.12"
->>>>>>> d48b0ba1
 MonteCarloObservable = "0.3"
 Parameters = "0.12"
 Reexport = "0.2, 1.0"
