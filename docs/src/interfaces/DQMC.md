# Interface: Determinant Quantum Monte Carlo (DQMC)

Any model that wants to be simulated by means of DQMC must implement the following interface. Below you find all semantic definitions and precise signatures of mandatory fields and mandatory and optional methods that any model should implement to work with the determinant Monte Carlo flavor [Determinant Quantum Monte Carlo (DQMC)](@ref).

Example models: [Attractive Hubbard Model](@ref)

## Mandatory fields

<<<<<<< HEAD
 * `l::AbstractLattice`: any [`AbstractLattice`](@ref Lattices)
=======
>>>>>>> cd73e516
 * `flv::Int`: number of distinct fermion flavors (e.g. spins, bands, etc.). The Green's function will have shape `(flv*N, flv*N)`, where `N` is the number of sites. Note that different fermion flavors are often related by symmetry and it's advisable to use this symmetry to work with smaller Green's function matrices. Have a look at the [Attractive Hubbard Model](@ref) as an example where `flv=1` although it has spinful fermions.

## Index of all methods

```@index
Pages = ["DQMC.md"]
```

## Mandatory methods

```@meta
CurrentModule = MonteCarlo
```

```@docs
conftype(::Type{DQMC}, m::Model)
```

```@docs
rand(::DQMC, ::Model)
```

```@docs
hopping_matrix(mc::DQMC, m::Model)
```

```@docs
interaction_matrix_exp!(mc::DQMC, m::Model, result::Matrix, conf, slice::Int, power::Float64=1.)
```

```@docs
propose_local(mc::DQMC, m::Model, i::Int, conf, E_boson::Float64)
```

```@docs
accept_local(mc::DQMC, m::Model, i::Int, slice::Int, conf, delta, detratio, delta_E_boson)
```

!!! warning

    The Monte Carlo update depends on definitions used during the derivation. In this case, the determinant ratio is given by

    \begin{equation}
        R = \det\left[I + \Delta(i, l) (I - G(l))\right]
    \end{equation}

    where $G(l)$ is the effective Greens function stored in `mc.s.greens` at the time of the update. $\Delta(i, l)$ is defined by

    \begin{equation}
        e^{-\Delta\tau V^\prime(l)} = e^{-\Delta\tau V(l)} * [I + \Delta(i, l)]
    \end{equation}

    with `i` the site index passed to `propose_local` and `update_local`, $l$ the current time slice and $V^\prime(l)$ the updated interaction matrix. This definition follows from the effective Greens function used and may differ from other derivations.

    The Monte Carlo update of the Greens function, which should be performed by `accept_local` may differ from literature for the same reason. Here we have

    \begin{equation}
        G(l) = G(l) - (I - G(l)) [I - \Delta(i, l) (I - G(l))]^{-1} \Delta(i, l) G(l)
    \end{equation}

    which may differ from literature in the placement of $I - G(l)$. Note that this equation can be optimized by using the sparsity of $\Delta(i, l)$


## Optional methods

```@docs
greenseltype(::Type{DQMC}, m::Model)
```

```@docs
energy_boson(mc::DQMC, m::Model, conf)
```

```@docs
prepare_observables(mc::DQMC, m::Model)
```

```@docs
measure_observables!(mc::DQMC, m::Model, obs::Dict{String,Observable}, conf)
```

```@docs
finish_observables!(mc::DQMC, m::Model, obs::Dict{String,Observable})
```<|MERGE_RESOLUTION|>--- conflicted
+++ resolved
@@ -6,10 +6,7 @@
 
 ## Mandatory fields
 
-<<<<<<< HEAD
  * `l::AbstractLattice`: any [`AbstractLattice`](@ref Lattices)
-=======
->>>>>>> cd73e516
  * `flv::Int`: number of distinct fermion flavors (e.g. spins, bands, etc.). The Green's function will have shape `(flv*N, flv*N)`, where `N` is the number of sites. Note that different fermion flavors are often related by symmetry and it's advisable to use this symmetry to work with smaller Green's function matrices. Have a look at the [Attractive Hubbard Model](@ref) as an example where `flv=1` although it has spinful fermions.
 
 ## Index of all methods
