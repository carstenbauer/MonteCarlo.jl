--- conflicted
+++ resolved
@@ -25,11 +25,7 @@
 * A method `propose_local(mc::MC, m::MyModel, i::Int, conf)` which proposes a local update to a given configuration `conf` at site `i`. This method must return `(ΔE, x)`, i.e. the energy difference and "something" else. This "something" may include additional information useful to you during the update or simply be `nothing`.
 * A method `accept_local(mc::MC, m::MyModel, i::Int, conf, x, ΔE)` which finalizes a local update. This includes updating the configuration `conf`. The inputs `x` and `ΔE` correspond to the outputs of `propose_local()`.
 
-<<<<<<< HEAD
 The Hamiltonian of your model might impose some requirements on the `AbstractLattice` object that you use as it must provide you with enough lattice information.
-=======
-And `dqmc` requires:
->>>>>>> cd73e516
 
 * A method `nsites(m::MyModel)` which returns the number of sites in the underlying lattice.
 * * A method `rand(::Type{DQMC}, m::MyModel, nslices::Int)` which returns a new random configuration.
@@ -40,28 +36,15 @@
 
 For either Monte Carlo flavor `propose_local` and `accept_local` are performance critical. `interaction_matrix_exp!` is also performance critical, however only required for `DQMC`.
 
-<<<<<<< HEAD
 It only provides access to next nearest neighbors through the arrays `neighs` and `neighs_cartesian`. If your model's Hamiltonian requires higher order neighbor information, because of, let's say, a next next nearest neighbor hopping term, the `SquareLattice` doesn't suffice. You could either extend this lattice or implement a `NNSquareLattice` for example.
 
 ## Custom lattices
 
 As described in [Custom models](@ref) a lattice is considered to be part of a model. Hence, most of the requirements for fields of a `AbstractLattice` subtype come from potential models (see [Lattice requirements](@ref)). Below you'll find information on which fields are mandatory from a Monte Carlo flavor point of view.
-=======
-
-## Custom lattices
-
-As described in [Custom models](@ref) a lattice is considered to be part of a model. Hence, most of the requirements of a `Lattice` subtype come from potential models (see [General remarks on lattice model](@ref)). Below you'll find information on the requirements given by the Monte Carlo flavor as well as the implemented models.
-
-### Lattice requirements
->>>>>>> cd73e516
 
 Any concrete lattice type, let's call it `MyLattice` in the following, must be a subtype of the abstract type `MonteCarlo.AbstractLattice`. Formally, there are no required methods or fields by the **Monte Carlo flavor**. However, since both flavors require `nsites(model)`, some field or method returning the number of sites of a lattice should exist.
 
-<<<<<<< HEAD
 Any concrete lattice type, let's call it `MyLattice` in the following, must be a subtype of the abstract type `MonteCarlo.AbstractLattice`. To work with a Monte Carlo flavor, it **must** internally have at least have the following field,
-=======
-For a lattice to work with the implemented **models**, it must
->>>>>>> cd73e516
 
 * implement a method `length(l::MyLattice)` giving the number of lattice sites.
 * implement a method `neighbors_lookup_table(l::MyLattice)` returning the neighours lookup table
