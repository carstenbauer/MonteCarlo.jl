--- conflicted
+++ resolved
@@ -141,7 +141,6 @@
 
 
 """
-<<<<<<< HEAD
     run!(mc::MC[; kwargs...])
 
 Runs the given Monte Carlo simulation `mc`. Returns true if the run finished and
@@ -167,7 +166,7 @@
 
 See also: [`resume!`](@ref)
 """
-function run!(
+@bm function run!(
         mc::MC;
         verbose::Bool = true,
         sweeps::Int = mc.p.sweeps,
@@ -178,10 +177,6 @@
         force_overwrite = false,
         start = 1
     )
-=======
-@bm function run!(mc::MC; verbose::Bool=true, sweeps::Int=mc.p.sweeps,
-        thermalization=mc.p.thermalization)
->>>>>>> a816dac3
 
     do_th_measurements = !isempty(mc.thermalization_measurements)
     do_me_measurements = !isempty(mc.measurements)
