--- conflicted
+++ resolved
@@ -49,10 +49,7 @@
     analysis = _load(data["Analysis"], Val(:DQMCAnalysis))
     recorder = _load(data["configs"], to_tag(data["configs"]))
     last_sweep = data["last_sweep"]
-<<<<<<< HEAD
     model = _load_model(data["Model"], to_tag(data["Model"]))
-=======
-    model = _load(data["Model"], to_tag(data["Model"]))
     if haskey(data, "field")
         field = load_field(data["field"], Val(:Field), parameters, model)
     else
@@ -60,7 +57,6 @@
         field = choose_field(model)(parameters, model)
         conf!(field, conf)
     end
->>>>>>> 592e824e
     scheduler = if haskey(data, "Scheduler")
         _load(data["Scheduler"], to_tag(data["Scheduler"]))
     else
