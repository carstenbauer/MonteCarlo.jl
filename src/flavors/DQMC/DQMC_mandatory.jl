"""
    rand(::Type{DQMC}, m::Model, nslices::Int)

Draw random configuration.
"""
Base.rand(::Type{DQMC}, m::Model, nslices::Int) = MethodError(rand, (DQMC, m, nslices))


"""
    nflavors(model)

Returns the number of activer fermion flavors of a given Quantum Monte Carlo
model.

The size of the hopping matrix, the interaction matrix, the greens matrix and
any derived quantity should have the 
`(length(lattice(model)) * nflavors(model), length(lattice(model)) * nflavors(model)`.
"""
nflavors(::T) where {T <: Model} = error("nflavors() not implemented for $T")


"""
    hopping_matrix(mc::DQMC, m::Model)

Calculates the hopping matrix \$T_{i\\sigma, j\\sigma '}\$ where \$i, j\$ are 
site indices and \$\\sigma , \\sigma '\$ are flavor indices (e.g. spin indices). 
The hopping matrix should also contain potential chemical potential terms on the 
diagonal.

A matrix element is the hopping amplitude for a hopping process: \$j,\\sigma ' 
\\rightarrow i,\\sigma\$.

Regarding the order of indices, if `T[i, σ, j, σ']` is your desired 4D hopping 
array, then `reshape(T, (n_sites * n_flavors, :))` is the hopping matrix.
"""
hopping_matrix(mc::DQMC, m::Model) = MethodError(hopping_matrix, (mc, m))


"""
    interaction_matrix_exp!(
        mc::DQMC, m::Model, result::Matrix, conf, slice::Int, power::Float64=1.
    ) -> nothing

Calculate the interaction matrix exponential 
`expV = exp(- power * delta_tau * V(slice))` and store it in `result::Matrix`. 
Potential chemical potential terms should be part of the `hopping_matrix` and 
not the interaction.

This is a performance critical method and one might consider efficient in-place 
(in `result`) construction.
"""
<<<<<<< HEAD
function interaction_matrix_exp!(
        mc::DQMC, m::Model, result::Matrix, conf, slice::Int, power::Float64=1.
    )
=======
interaction_matrix_exp!(mc::DQMC, m::Model, result, conf, slice::Int, power::Float64=1.) = 
>>>>>>> 2460d21f
    MethodError(interaction_matrix_exp!, (mc, m, result, conf, slice, power))
end

"""
    propose_local(mc::DQMC, m::Model, i::Int, conf) -> detratio, ΔE_boson, passthrough

Propose a local move for lattice site `i` of current configuration `conf` . 
Returns the Green's function determinant ratio, the boson energy difference 
`ΔE_boson = E_boson_new - E_boson`,
and potentially additional local move information `passthrough` (will be 
forwarded to `accept_local!`).

See also [`accept_local!`](@ref).
"""
propose_local(mc::DQMC, m::Model, i::Int, conf) = MethodError(propose_local, (mc, m, i, conf))

"""
    accept_local(mc::DQMC, m::Model, i::Int, slice::Int, conf, detratio, ΔE_boson, passthrough)

Accept a local move for site `i` at imaginary time slice `slice` of current 
configuration `conf`. Arguments `detratio`, `ΔE_boson` and `passthrough` 
correspond to output of `propose_local` for that local move.

See also [`propose_local`](@ref).
"""
function accept_local!(
        mc::DQMC, m::Model, i::Int, slice::Int, conf, detratio, ΔE_boson, passthrough
    )
    MethodError(accept_local!, (mc, m, i, slice, conf, detratio, ΔE_boson, passthrough))
end<|MERGE_RESOLUTION|>--- conflicted
+++ resolved
@@ -49,13 +49,9 @@
 This is a performance critical method and one might consider efficient in-place 
 (in `result`) construction.
 """
-<<<<<<< HEAD
 function interaction_matrix_exp!(
         mc::DQMC, m::Model, result::Matrix, conf, slice::Int, power::Float64=1.
     )
-=======
-interaction_matrix_exp!(mc::DQMC, m::Model, result, conf, slice::Int, power::Float64=1.) = 
->>>>>>> 2460d21f
     MethodError(interaction_matrix_exp!, (mc, m, result, conf, slice, power))
 end
 
