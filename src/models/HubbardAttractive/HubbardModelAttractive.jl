--- conflicted
+++ resolved
@@ -153,11 +153,7 @@
 """
 Calculate energy contribution of the boson, i.e. Hubbard-Stratonovich/Hirsch field.
 """
-<<<<<<< HEAD
 @inline function energy_boson(mc::DQMC, m::HubbardModelAttractive, hsfield::HubbardConf)
-=======
-@inline function energy_boson(m::HubbardModelAttractive, hsfield::HubbardConf)
->>>>>>> 31039172
     dtau = mc.p.delta_tau
     lambda = acosh(exp(m.U * dtau/2))
     return lambda * sum(hsfield)
