"""
Famous attractive (negative U) Hubbard model on a cubic lattice.
Discrete Hubbard Stratonovich transformation (Hirsch transformation) in the density/charge channel,
such that HS-field is real.

    HubbardModelAttractive(; dims, L[, kwargs...])

Create an attractive Hubbard model on `dims`-dimensional cubic lattice
with linear system size `L`. Additional allowed `kwargs` are:

 * `mu::Float64=0.0`: chemical potential
 * `U::Float64=1.0`: onsite interaction strength, "Hubbard U"
 * `t::Float64=1.0`: hopping energy
"""
@with_kw_noshow struct HubbardModelAttractive{LT<:AbstractLattice} <: HubbardModel
    # user mandatory
    dims::Int
    L::Int

    # user optional
    mu::Float64 = 0.0
    U::Float64 = 1.0
    @assert U >= 0. "U must be positive."
    t::Float64 = 1.0

    # non-user fields
    l::LT = choose_lattice(HubbardModelAttractive, dims, L)
    flv::Int = 1

    # to avoid allocations (TODO always real?)
    IG::Vector{Float64} = Vector{Float64}(undef, length(l))
    G::Vector{Float64} = Vector{Float64}(undef, length(l))
end


"""
    HubbardModelAttractive(params::Dict)
    HubbardModelAttractive(params::NamedTuple)

Create an attractive Hubbard model with (keyword) parameters as specified in the
dictionary/named tuple `params`.
"""
HubbardModelAttractive(params::Dict{Symbol, T}) where T = HubbardModelAttractive(; params...)
HubbardModelAttractive(params::NamedTuple) = HubbardModelAttractive(; params...)

# cosmetics
import Base.summary
import Base.show
Base.summary(model::HubbardModelAttractive) = "$(model.dims)D attractive Hubbard model"
function Base.show(io::IO, model::HubbardModelAttractive)
    print(io, "$(model.dims)D attractive Hubbard model, L=$(model.L) ($(length(model.l)) sites)")
end
Base.show(io::IO, m::MIME"text/plain", model::HubbardModelAttractive) = print(io, model)


# Convenience
@inline parameters(m::HubbardModelAttractive) = (L = m.L, t = m.t, U = m.U, mu = m.mu)


<<<<<<< HEAD
# implement `Model` interface
@inline nsites(m::HubbardModelAttractive) = length(m.l)
@inline lattice(m::HubbardModelAttractive) = m.l


# implement `DQMC` interface: mandatory
@inline function Base.rand(::Type{DQMC}, m::HubbardModelAttractive, nslices::Int)
    rand(HubbardDistribution, nsites(m), nslices)
end


=======
>>>>>>> 2460d21f
"""
Calculates the hopping matrix \$T_{i, j}\$ where \$i, j\$ are
site indices.

Note that since we have a time reversal symmetry relating spin-up
to spin-down we only consider one spin sector (one flavor) for the attractive
Hubbard model in the DQMC simulation.

This isn't a performance critical method as it is only used once before the
actual simulation.
"""
function hopping_matrix(mc::DQMC, m::HubbardModelAttractive{L}) where {L<:AbstractLattice}
    N = length(m.l)
    T = diagm(0 => fill(-m.mu, N))

    # Nearest neighbor hoppings
    @inbounds @views begin
        for (src, trg) in neighbors(m.l, Val(true))
            trg == -1 && continue
            T[trg, src] += -m.t
        end
    end

    return T
end


"""
Calculate the interaction matrix exponential `expV = exp(- power * delta_tau * V(slice))`
and store it in `result::Matrix`.

This is a performance critical method.
"""
@inline @bm function interaction_matrix_exp!(mc::DQMC, m::HubbardModelAttractive,
            result, conf::HubbardConf, slice::Int, power::Float64=1.)
    dtau = mc.p.delta_tau
    lambda = acosh(exp(0.5 * m.U * dtau))

    # z = zero(eltype(result))
    # @inbounds for j in eachindex(result)
    #     result[j] = z
    # end
    # N = size(result, 1)
    # @inbounds for i in 1:N
    #     result[i, i] = exp(sign(power) * lambda * conf[i, slice])
    # end
    N = size(result, 1)
    @inbounds for i in 1:N
        result.diag[i] = exp(sign(power) * lambda * conf[i, slice])
    end
    nothing
end


@inline @bm function propose_local(
        mc::DQMC, m::HubbardModelAttractive, i::Int, slice::Int, conf::HubbardConf
    )
    # see for example dos Santos (2002)
    greens = mc.s.greens
    dtau = mc.p.delta_tau
    lambda = acosh(exp(m.U * dtau/2))

    @inbounds ΔE_boson = -2. * lambda * conf[i, slice]
    γ = exp(ΔE_boson) - 1
    @inbounds detratio = (1 + γ * (1 - greens[i,i]))^2 # squared because of two spin sectors.

    return detratio, ΔE_boson, γ
end

@inline @bm function accept_local!(
        mc::DQMC, m::HubbardModelAttractive, i::Int, slice::Int, conf::HubbardConf, 
        detratio, ΔE_boson, γ)
    greens = mc.s.greens

    # Unoptimized Version
    # u = -greens[:, i]
    # u[i] += 1.
    # # OPT: speed check, maybe @views/@inbounds
    # greens .-= kron(u * 1./(1 + gamma * u[i]), transpose(gamma * greens[i, :]))
    # conf[i, slice] .*= -1.

    # Optimized
    # copy! and `.=` allocate, this doesn't. Synced loop is marginally faster
    @avx for j in eachindex(m.IG)
        m.IG[j] = -greens[j, i]
        m.G[j] = greens[i, j]
    end
    @inbounds m.IG[i] += 1.0
    # This is way faster for small systems and still ~33% faster at L = 15
    # Also no allocations here
    @inbounds x = γ / (1.0 + γ * m.IG[i])
    @avx for k in eachindex(m.IG), l in eachindex(m.G)
        greens[k, l] -= m.IG[k] * x * m.G[l]
    end
    @inbounds conf[i, slice] *= -1
    nothing
end


"""
Calculate energy contribution of the boson, i.e. Hubbard-Stratonovich/Hirsch field.
"""
@inline function energy_boson(mc::DQMC, m::HubbardModelAttractive, hsfield::HubbardConf)
    dtau = mc.p.delta_tau
    lambda = acosh(exp(m.U * dtau/2))
    return lambda * sum(hsfield)
end


function greens(mc::DQMC, model::HubbardModelAttractive)
    G = greens!(mc)
    vcat(hcat(G, zeros(size(G))), hcat(zeros(size(G)), G))
end
prepare!(m::SpinOneHalfMeasurement, mc::DQMC, model::HubbardModelAttractive) = nothing

function save_model(
        file::JLDFile,
        m::HubbardModelAttractive,
        entryname::String="Model"
    )
    write(file, entryname * "/VERSION", 1)
    write(file, entryname * "/type", typeof(m))

    write(file, entryname * "/dims", m.dims)
    write(file, entryname * "/L", m.L)
    write(file, entryname * "/mu", m.mu)
    write(file, entryname * "/U", m.U)
    write(file, entryname * "/t", m.t)
    save_lattice(file, m.l, entryname * "/l")
    write(file, entryname * "/flv", m.flv)

    nothing
end

#     load_parameters(data, ::Type{<: DQMCParameters})
#
# Loads a DQMCParameters object from a given `data` dictionary produced by
# `JLD.load(filename)`.
function _load(data, ::Type{T}) where T <: HubbardModelAttractive
    if !(data["VERSION"] == 1)
        throw(ErrorException("Failed to load HubbardModelAttractive version $(data["VERSION"])"))
    end

    l = _load(data["l"], data["l"]["type"])
    data["type"](
        dims = data["dims"],
        L = data["L"],
        mu = data["mu"],
        U = data["U"],
        t = data["t"],
        l = l,
        flv = data["flv"]
    )
end<|MERGE_RESOLUTION|>--- conflicted
+++ resolved
@@ -57,20 +57,6 @@
 @inline parameters(m::HubbardModelAttractive) = (L = m.L, t = m.t, U = m.U, mu = m.mu)
 
 
-<<<<<<< HEAD
-# implement `Model` interface
-@inline nsites(m::HubbardModelAttractive) = length(m.l)
-@inline lattice(m::HubbardModelAttractive) = m.l
-
-
-# implement `DQMC` interface: mandatory
-@inline function Base.rand(::Type{DQMC}, m::HubbardModelAttractive, nslices::Int)
-    rand(HubbardDistribution, nsites(m), nslices)
-end
-
-
-=======
->>>>>>> 2460d21f
 """
 Calculates the hopping matrix \$T_{i, j}\$ where \$i, j\$ are
 site indices.
