--- conflicted
+++ resolved
@@ -10,21 +10,9 @@
 function LatPhysLattice(lattice::LatPhysBase.AbstractLattice)
     # Build lookup table for neighbors
     # neighs[:, site] = list of neighoring site indices
-<<<<<<< HEAD
-    bs = sort(bonds(lattice), by = from)
-    bonds_per_site = findfirst(b -> from(b) > 1, bs) - 1
-    neighs = Matrix{Int}(undef, bonds_per_site, numSites(lattice))
-    for site_idx in 1:numSites(lattice)
-        for bond_idx in 1:bonds_per_site
-            bond = bs[bonds_per_site * (site_idx - 1) + bond_idx]
-            @assert from(bond) == site_idx
-            neighs[bond_idx, site_idx] = to(bond)
-        end
-=======
     nested_bonds = [Int[] for _ in 1:LatPhysBase.numSites(lattice)]
     for b in LatPhysBase.bonds(lattice)
         push!(nested_bonds[LatPhysBase.from(b)], LatPhysBase.to(b))
->>>>>>> 29212c58
     end
     max_bonds = maximum(length(x) for x in nested_bonds)
 
@@ -55,15 +43,6 @@
 end
 
 @inline function neighbors(l::LatPhysLattice, directed::Val{true})
-<<<<<<< HEAD
-    ((from(b), to(b)) for b in bonds(l))
-end
-@inline function neighbors(l::LatPhysLattice, directed::Val{false})
-    (
-        (from(b), to(b))
-        for b in bonds(l)
-        if from(b) < to(b)
-=======
     ((LatPhysBase.from(b), LatPhysBase.to(b)) for b in LatPhysBase.bonds(l.lattice))
 end
 @inline function neighbors(l::LatPhysLattice, directed::Val{false})
@@ -71,7 +50,6 @@
         (LatPhysBase.from(b), LatPhysBase.to(b))
         for b in LatPhysBase.bonds(l.lattice)
         if LatPhysBase.from(b) < LatPhysBase.to(b)
->>>>>>> 29212c58
     )
 end
 @inline function neighbors(l::LatPhysLattice, site_index::Integer)
@@ -81,7 +59,7 @@
 @inline neighbors_lookup_table(l::LatPhysLattice) = copy(l.neighs)
 
 
-<<<<<<< HEAD
+
 function generate_combinations(vs::Vector{Vector{Float64}})
     out = [zeros(length(vs[1]))]
     for v in vs
@@ -120,17 +98,11 @@
 
     DistanceMask(targets)
 end
-#
-# #############################################
-# #######
-# #######################
-# ######################################
-# ######
-# DistanceMasks as a whole don't work with a basis
-=======
+
+      
 # Saving & Loading
 
-
+      
 function save_lattice(file::JLD.JldFile, lattice::LatPhysLattice, entryname::String)
     write(file, entryname * "/VERSION", 0)
     write(file, entryname * "/type", typeof(lattice))
@@ -209,5 +181,4 @@
     data["type"](lattice_vectors, sites, bonds)
 end
 load_bond(data) = data["type"](data["from"], data["to"], data["label"], data["wrap"])
-load_site(data) = data["type"](data["point"], data["label"])
->>>>>>> 29212c58
+load_site(data) = data["type"](data["point"], data["label"])