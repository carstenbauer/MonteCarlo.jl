--- conflicted
+++ resolved
@@ -281,75 +281,6 @@
     rm("resumable_testfile.jld")
 end
 
-
-<<<<<<< HEAD
-=======
-function test_dqmc(mc, x)
-    for f in fieldnames(typeof(mc.parameters))
-        @test getfield(mc.parameters, f) == getfield(x.parameters, f)
-    end
-    @test mc.field.conf == x.field.conf
-    @test mc.model.mu == x.model.mu
-    @test mc.model.t == x.model.t
-    @test mc.model.U == x.model.U
-    for f in fieldnames(typeof(mc.model.l))
-        @test getfield(mc.model.l, f) == getfield(x.model.l, f)
-    end
-    @test MonteCarlo.nflavors(mc.field) == MonteCarlo.nflavors(x.field)
-    @test mc.scheduler == x.scheduler
-    for (k, v) in mc.thermalization_measurements
-        for f in fieldnames(typeof(v))
-            r = if getfield(v, f) isa LightObservable
-                # TODO
-                # implement == for LightObservable in MonteCarloObservable
-                getfield(v, f).B == getfield(x.measurements[k], f).B
-            else
-                getfield(v, f) == getfield(x.measurements[k], f)
-            end
-            r != true && @info "Check failed for $k -> $f"
-            @test r
-        end
-    end
-    for (k, v) in mc.measurements
-        for f in fieldnames(typeof(v))
-            v isa MonteCarlo.DQMCMeasurement && f == :temp && continue
-            v isa MonteCarlo.DQMCMeasurement && f == :kernel && continue
-            r = if getfield(v, f) isa LightObservable
-                # TODO
-                # implement == for LightObservable in MonteCarloObservable
-                # TODO: implement ≈ for LightObservable, LogBinner, etc
-                r = true
-                a = getfield(v, f)
-                b = getfield(x.measurements[k], f)
-                for i in eachindex(getfield(v, f).B.compressors)
-                    r = r && (a.B.compressors[i].value ≈ b.B.compressors[i].value)
-                    r = r && (a.B.compressors[i].switch ≈ b.B.compressors[i].switch)
-                end
-                r = r && (a.B.x_sum ≈ b.B.x_sum)
-                r = r && (a.B.x2_sum ≈ b.B.x2_sum)
-                r = r && (a.B.count ≈ b.B.count)
-            elseif getfield(v, f) isa LogBinner
-                r = true
-                a = getfield(v, f)
-                b = getfield(x.measurements[k], f)
-                for i in eachindex(a.compressors)
-                    r = r && (a.compressors[i].value ≈ b.compressors[i].value)
-                    r = r && (a.compressors[i].switch ≈ b.compressors[i].switch)
-                end
-                r = r && (a.x_sum ≈ b.x_sum)
-                r = r && (a.x2_sum ≈ b.x2_sum)
-                r = r && (a.count ≈ b.count)
-            else
-                getfield(v, f) == getfield(x.measurements[k], f)
-            end
-            r != true && @info "Check failed for $k -> $f"
-            @test r
-        end
-    end
-    nothing
-end
->>>>>>> 592e824e
-
 for file in readdir()
     if endswith(file, "jld") || endswith(file, "jld2") || endswith(file, ".confs")
         rm(file)
@@ -364,14 +295,14 @@
         for f in fieldnames(typeof(mc.parameters))
             @test getfield(mc.parameters, f) == getfield(x.parameters, f)
         end
-        # @test mc.conf == x.conf
+        @test mc.field.conf == x.field.conf
         @test mc.model.mu == x.model.mu
         @test mc.model.t == x.model.t
         @test mc.model.U == x.model.U
         for f in fieldnames(typeof(mc.model.l))
             @test getfield(mc.model.l, f) == getfield(x.model.l, f)
         end
-        @test mc.model.flv == x.model.flv
+        @test MonteCarlo.nflavors(mc.field) == MonteCarlo.nflavors(x.field)
         @test mc.scheduler == x.scheduler
         for (k, v) in mc.thermalization_measurements
             for f in fieldnames(typeof(v))
